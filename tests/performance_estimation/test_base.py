--- conflicted
+++ resolved
@@ -26,47 +26,10 @@
     return SimpleEstimator(chunk_size=5000)
 
 
-<<<<<<< HEAD
-@pytest.fixture
-def simple_estimator(sample_metadata) -> PerformanceEstimator:  # noqa: D103
-    return SimpleEstimator(model_metadata=sample_metadata, chunk_size=5000)
-
-
-class SimpleEstimator(PerformanceEstimator):  # noqa: D101
-    def fit(self, reference_data: pd.DataFrame) -> PerformanceEstimator:  # noqa: D102
-        _ = preprocess(reference_data, self.model_metadata, reference=True)
-        return self
-
-    def estimate(self, data: pd.DataFrame) -> PerformanceEstimatorResult:  # noqa: D102
-        data = preprocess(data, self.model_metadata)
-        features_and_metadata = NML_METADATA_COLUMNS + self.selected_features
-        chunks = self.chunker.split(data, columns=features_and_metadata, minimum_chunk_size=50)
-        return PerformanceEstimatorResult(
-            model_metadata=self.model_metadata,
-            estimated_data=pd.DataFrame(columns=self.selected_features).assign(key=[chunk.key for chunk in chunks]),
-            metrics=[],
-        )
-
-
-def test_base_estimator_given_empty_reference_data_should_raise_invalid_args_exception(  # noqa: D103
-    simple_estimator, sample_data
-):
-    empty_ref_data = pd.DataFrame(columns=sample_data[0].columns)
-    with pytest.raises(InvalidArgumentsException):
-        simple_estimator.fit(empty_ref_data)
-
-
-def test_base_estimator_given_empty_analysis_data_should_raise_invalid_args_exception(  # noqa: D103
-    simple_estimator, sample_data
-):
-    with pytest.raises(InvalidArgumentsException):
-        simple_estimator.estimate(data=pd.DataFrame(columns=sample_data[1].columns))
-=======
 class SimpleEstimatorResult(AbstractEstimatorResult):
     def __init__(self, results_data, calculator):
         super().__init__(results_data)
         self.calculator = calculator
->>>>>>> 5cd3d364
 
     @property
     def estimator_name(self) -> str:
